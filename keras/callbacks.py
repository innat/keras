"""Keras callbacks: utilities called at certain points during model training.
"""
from __future__ import absolute_import
from __future__ import division
from __future__ import print_function

from collections import deque
from collections import Iterable
from collections import OrderedDict
import csv
<<<<<<< HEAD
=======
import six

import numpy as np
import time
>>>>>>> c8d35caa
import json
import os
import time
import warnings

from . import backend as K
import numpy as np
from tensorflow.python.summary import summary as tf_summary
from tensorflow.contrib.tensorboard.plugins import projector
from tensorflow.python.training import saver as saver_lib
from tensorflow.python.ops import array_ops
from .utils.generic_utils import Progbar

# pylint: disable=g-import-not-at-top
try:
    import requests
except ImportError:
    requests = None
# pylint: enable=g-import-not-at-top


class CallbackList(object):
    """Container abstracting a list of callbacks.

    # Arguments
        callbacks: List of `Callback` instances.
        queue_length: Queue length for keeping
            running statistics over callback execution time.
    """

    def __init__(self, callbacks=None, queue_length=10):
        callbacks = callbacks or []
        self.callbacks = [c for c in callbacks]
        self.queue_length = queue_length

    def append(self, callback):
        self.callbacks.append(callback)

    def set_params(self, params):
        for callback in self.callbacks:
            callback.set_params(params)

    def set_model(self, model):
        for callback in self.callbacks:
            callback.set_model(model)

    def on_epoch_begin(self, epoch, logs=None):
        """Called at the start of an epoch.

        # Arguments
            epoch: integer, index of epoch.
            logs: dictionary of logs.
        """
        logs = logs or {}
        for callback in self.callbacks:
            callback.on_epoch_begin(epoch, logs)
        self._delta_t_batch = 0.
        self._delta_ts_batch_begin = deque([], maxlen=self.queue_length)
        self._delta_ts_batch_end = deque([], maxlen=self.queue_length)

    def on_epoch_end(self, epoch, logs=None):
        """Called at the end of an epoch.

        # Arguments
            epoch: integer, index of epoch.
            logs: dictionary of logs.
        """
        logs = logs or {}
        for callback in self.callbacks:
            callback.on_epoch_end(epoch, logs)

    def on_batch_begin(self, batch, logs=None):
        """Called right before processing a batch.

        # Arguments
            batch: integer, index of batch within the current epoch.
            logs: dictionary of logs.
        """
        logs = logs or {}
        t_before_callbacks = time.time()
        for callback in self.callbacks:
            callback.on_batch_begin(batch, logs)
        self._delta_ts_batch_begin.append(time.time() - t_before_callbacks)
        delta_t_median = np.median(self._delta_ts_batch_begin)
        if (self._delta_t_batch > 0. and
           delta_t_median > 0.95 * self._delta_t_batch and
           delta_t_median > 0.1):
            warnings.warn('Method on_batch_begin() is slow compared '
                          'to the batch update (%f). Check your callbacks.'
                          % delta_t_median)
        self._t_enter_batch = time.time()

    def on_batch_end(self, batch, logs=None):
        """Called at the end of a batch.

        # Arguments
            batch: integer, index of batch within the current epoch.
            logs: dictionary of logs.
        """
        logs = logs or {}
        if not hasattr(self, '_t_enter_batch'):
            self._t_enter_batch = time.time()
        self._delta_t_batch = time.time() - self._t_enter_batch
        t_before_callbacks = time.time()
        for callback in self.callbacks:
            callback.on_batch_end(batch, logs)
        self._delta_ts_batch_end.append(time.time() - t_before_callbacks)
        delta_t_median = np.median(self._delta_ts_batch_end)
        if (self._delta_t_batch > 0. and
           (delta_t_median > 0.95 * self._delta_t_batch and delta_t_median > 0.1)):
            warnings.warn('Method on_batch_end() is slow compared '
                          'to the batch update (%f). Check your callbacks.'
                          % delta_t_median)

    def on_train_begin(self, logs=None):
        """Called at the beginning of training.

        # Arguments
            logs: dictionary of logs.
        """
        logs = logs or {}
        for callback in self.callbacks:
            callback.on_train_begin(logs)

    def on_train_end(self, logs=None):
        """Called at the end of training.

        # Arguments
            logs: dictionary of logs.
        """
        logs = logs or {}
        for callback in self.callbacks:
            callback.on_train_end(logs)

    def __iter__(self):
        return iter(self.callbacks)


class Callback(object):
    """Abstract base class used to build new callbacks.

    # Properties
        params: dict. Training parameters
            (eg. verbosity, batch size, number of epochs...).
        model: instance of `keras.models.Model`.
            Reference of the model being trained.

    The `logs` dictionary that callback methods
    take as argument will contain keys for quantities relevant to
    the current batch or epoch.

    Currently, the `.fit()` method of the `Sequential` model class
    will include the following quantities in the `logs` that
    it passes to its callbacks:

        on_epoch_end: logs include `acc` and `loss`, and
            optionally include `val_loss`
            (if validation is enabled in `fit`), and `val_acc`
            (if validation and accuracy monitoring are enabled).
        on_batch_begin: logs include `size`,
            the number of samples in the current batch.
        on_batch_end: logs include `loss`, and optionally `acc`
            (if accuracy monitoring is enabled).
    """

    def __init__(self):
        self.validation_data = None

    def set_params(self, params):
        self.params = params

    def set_model(self, model):
        self.model = model

    def on_epoch_begin(self, epoch, logs=None):
        pass

    def on_epoch_end(self, epoch, logs=None):
        pass

    def on_batch_begin(self, batch, logs=None):
        pass

    def on_batch_end(self, batch, logs=None):
        pass

    def on_train_begin(self, logs=None):
        pass

    def on_train_end(self, logs=None):
        pass


class BaseLogger(Callback):
    """Callback that accumulates epoch averages of metrics.

    This callback is automatically applied to every Keras model.
    """

    def on_epoch_begin(self, epoch, logs=None):
        self.seen = 0
        self.totals = {}

    def on_batch_end(self, batch, logs=None):
        logs = logs or {}
        batch_size = logs.get('size', 0)
        self.seen += batch_size

        for k, v in logs.items():
            if k in self.totals:
                self.totals[k] += v * batch_size
            else:
                self.totals[k] = v * batch_size

    def on_epoch_end(self, epoch, logs=None):
        if logs is not None:
            for k in self.params['metrics']:
                if k in self.totals:
                    # Make value available to next callbacks.
                    logs[k] = self.totals[k] / self.seen


class TerminateOnNaN(Callback):
    """Callback that terminates training when a NaN loss is encountered."""

    def __init__(self):
        super(TerminateOnNaN, self).__init__()

    def on_batch_end(self, batch, logs=None):
        logs = logs or {}
        loss = logs.get('loss')
        if loss is not None:
            if np.isnan(loss) or np.isinf(loss):
                print('Batch %d: Invalid loss, terminating training' % (batch))
                self.model.stop_training = True


class ProgbarLogger(Callback):
    """Callback that prints metrics to stdout.

    # Arguments
        count_mode: One of "steps" or "samples".
            Whether the progress bar should
            count samples seens or steps (batches) seen.

    # Raises
        ValueError: In case of invalid `count_mode`.
    """

    def __init__(self, count_mode='samples'):
        super(ProgbarLogger, self).__init__()
        if count_mode == 'samples':
            self.use_steps = False
        elif count_mode == 'steps':
            self.use_steps = True
        else:
            raise ValueError('Unknown `count_mode`: ' + str(count_mode))

    def on_train_begin(self, logs=None):
        self.verbose = self.params['verbose']
        self.epochs = self.params['epochs']

    def on_epoch_begin(self, epoch, logs=None):
        if self.verbose:
            print('Epoch %d/%d' % (epoch + 1, self.epochs))
            if self.use_steps:
                target = self.params['steps']
            else:
                target = self.params['samples']
            self.target = target
            self.progbar = Progbar(target=self.target,
                                   verbose=self.verbose)
        self.seen = 0

    def on_batch_begin(self, batch, logs=None):
        if self.seen < self.target:
            self.log_values = []

    def on_batch_end(self, batch, logs=None):
        logs = logs or {}
        batch_size = logs.get('size', 0)
        if self.use_steps:
            self.seen += 1
        else:
            self.seen += batch_size

        for k in self.params['metrics']:
            if k in logs:
                self.log_values.append((k, logs[k]))

        # Skip progbar update for the last batch;
        # will be handled by on_epoch_end.
        if self.verbose and self.seen < self.target:
            self.progbar.update(self.seen, self.log_values)

    def on_epoch_end(self, epoch, logs=None):
        logs = logs or {}
        for k in self.params['metrics']:
            if k in logs:
                self.log_values.append((k, logs[k]))
        if self.verbose:
            self.progbar.update(self.seen, self.log_values, force=True)


class History(Callback):
    """Callback that records events into a `History` object.

    This callback is automatically applied to
    every Keras model. The `History` object
    gets returned by the `fit` method of models.
    """

    def on_train_begin(self, logs=None):
        self.epoch = []
        self.history = {}

    def on_epoch_end(self, epoch, logs=None):
        logs = logs or {}
        self.epoch.append(epoch)
        for k, v in logs.items():
            self.history.setdefault(k, []).append(v)


class ModelCheckpoint(Callback):
    """Save the model after every epoch.

    `filepath` can contain named formatting options,
    which will be filled the value of `epoch` and
    keys in `logs` (passed in `on_epoch_end`).

    For example: if `filepath` is `weights.{epoch:02d}-{val_loss:.2f}.hdf5`,
    then the model checkpoints will be saved with the epoch number and
    the validation loss in the filename.

    # Arguments
        filepath: string, path to save the model file.
        monitor: quantity to monitor.
        verbose: verbosity mode, 0 or 1.
        save_best_only: if `save_best_only=True`,
            the latest best model according to
            the quantity monitored will not be overwritten.
        mode: one of {auto, min, max}.
            If `save_best_only=True`, the decision
            to overwrite the current save file is made
            based on either the maximization or the
            minimization of the monitored quantity. For `val_acc`,
            this should be `max`, for `val_loss` this should
            be `min`, etc. In `auto` mode, the direction is
            automatically inferred from the name of the monitored quantity.
        save_weights_only: if True, then only the model's weights will be
            saved (`model.save_weights(filepath)`), else the full model
            is saved (`model.save(filepath)`).
        period: Interval (number of epochs) between checkpoints.
    """

    def __init__(self, filepath, monitor='val_loss', verbose=0,
                 save_best_only=False, save_weights_only=False,
                 mode='auto', period=1):
        super(ModelCheckpoint, self).__init__()
        self.monitor = monitor
        self.verbose = verbose
        self.filepath = filepath
        self.save_best_only = save_best_only
        self.save_weights_only = save_weights_only
        self.period = period
        self.epochs_since_last_save = 0

        if mode not in ['auto', 'min', 'max']:
            warnings.warn('ModelCheckpoint mode %s is unknown, '
                          'fallback to auto mode.' % (mode),
                          RuntimeWarning)
            mode = 'auto'

        if mode == 'min':
            self.monitor_op = np.less
            self.best = np.Inf
        elif mode == 'max':
            self.monitor_op = np.greater
            self.best = -np.Inf
        else:
            if 'acc' in self.monitor or self.monitor.startswith('fmeasure'):
                self.monitor_op = np.greater
                self.best = -np.Inf
            else:
                self.monitor_op = np.less
                self.best = np.Inf

    def on_epoch_end(self, epoch, logs=None):
        logs = logs or {}
        self.epochs_since_last_save += 1
        if self.epochs_since_last_save >= self.period:
            self.epochs_since_last_save = 0
            filepath = self.filepath.format(epoch=epoch, **logs)
            if self.save_best_only:
                current = logs.get(self.monitor)
                if current is None:
                    warnings.warn('Can save best model only with %s available, '
                                  'skipping.' % (self.monitor), RuntimeWarning)
                else:
                    if self.monitor_op(current, self.best):
                        if self.verbose > 0:
                            print('Epoch %05d: %s improved from %0.5f to %0.5f,'
                                  ' saving model to %s'
                                  % (epoch, self.monitor, self.best,
                                     current, filepath))
                        self.best = current
                        if self.save_weights_only:
                            self.model.save_weights(filepath, overwrite=True)
                        else:
                            self.model.save(filepath, overwrite=True)
                    else:
                        if self.verbose > 0:
                            print('Epoch %05d: %s did not improve' %
                                  (epoch, self.monitor))
            else:
                if self.verbose > 0:
                    print('Epoch %05d: saving model to %s' % (epoch, filepath))
                if self.save_weights_only:
                    self.model.save_weights(filepath, overwrite=True)
                else:
                    self.model.save(filepath, overwrite=True)


class EarlyStopping(Callback):
    """Stop training when a monitored quantity has stopped improving.

    # Arguments
        monitor: quantity to be monitored.
        min_delta: minimum change in the monitored quantity
            to qualify as an improvement, i.e. an absolute
            change of less than min_delta, will count as no
            improvement.
        patience: number of epochs with no improvement
            after which training will be stopped.
        verbose: verbosity mode.
        mode: one of {auto, min, max}. In `min` mode,
            training will stop when the quantity
            monitored has stopped decreasing; in `max`
            mode it will stop when the quantity
            monitored has stopped increasing; in `auto`
            mode, the direction is automatically inferred
            from the name of the monitored quantity.
    """

    def __init__(self, monitor='val_loss',
                 min_delta=0, patience=0, verbose=0, mode='auto'):
        super(EarlyStopping, self).__init__()

        self.monitor = monitor
        self.patience = patience
        self.verbose = verbose
        self.min_delta = min_delta
        self.wait = 0
        self.stopped_epoch = 0

        if mode not in ['auto', 'min', 'max']:
            warnings.warn('EarlyStopping mode %s is unknown, '
                          'fallback to auto mode.' % (self.mode),
                          RuntimeWarning)
            mode = 'auto'

        if mode == 'min':
            self.monitor_op = np.less
        elif mode == 'max':
            self.monitor_op = np.greater
        else:
            if 'acc' in self.monitor or self.monitor.startswith('fmeasure'):
                self.monitor_op = np.greater
            else:
                self.monitor_op = np.less

        if self.monitor_op == np.greater:
            self.min_delta *= 1
        else:
            self.min_delta *= -1

    def on_train_begin(self, logs=None):
        # Allow instances to be re-used
        self.wait = 0
        self.stopped_epoch = 0
        self.best = np.Inf if self.monitor_op == np.less else -np.Inf

    def on_epoch_end(self, epoch, logs=None):
        current = logs.get(self.monitor)
        if current is None:
            warnings.warn('Early stopping requires %s available!' %
                          (self.monitor), RuntimeWarning)

        if self.monitor_op(current - self.min_delta, self.best):
            self.best = current
            self.wait = 0
        else:
            if self.wait >= self.patience:
                self.stopped_epoch = epoch
                self.model.stop_training = True
            self.wait += 1

    def on_train_end(self, logs=None):
        if self.stopped_epoch > 0 and self.verbose > 0:
            print('Epoch %05d: early stopping' % (self.stopped_epoch))


class RemoteMonitor(Callback):
    """Callback used to stream events to a server.

    Requires the `requests` library.
    Events are sent to `root + '/publish/epoch/end/'` by default. Calls are
    HTTP POST, with a `data` argument which is a
    JSON-encoded dictionary of event data.

    # Arguments
        root: String; root url of the target server.
        path: String; path relative to `root` to which the events will be sent.
        field: String; JSON field under which the data will be stored.
        headers: Dictionary; optional custom HTTP headers.
            Defaults to:
            `{'Accept': 'application/json', 'Content-Type': 'application/json'}`
    """

    def __init__(self,
                 root='http://localhost:9000',
                 path='/publish/epoch/end/',
                 field='data',
                 headers=None):
        super(RemoteMonitor, self).__init__()
        if headers is None:
            headers = {'Accept': 'application/json',
                       'Content-Type': 'application/json'}
        self.root = root
        self.path = path
        self.field = field
        self.headers = headers

    def on_epoch_end(self, epoch, logs=None):
        if requests is None:
            raise ImportError('RemoteMonitor requires '
                              'the `requests` library.')
        logs = logs or {}
        send = {}
        send['epoch'] = epoch
        for k, v in logs.items():
            send[k] = v
        try:
            requests.post(self.root + self.path,
                          {self.field: json.dumps(send)},
                          headers=self.headers)
        except requests.exceptions.RequestException:
            warnings.warn('Warning: could not reach RemoteMonitor '
                          'root server at ' + str(self.root))


class LearningRateScheduler(Callback):
    """Learning rate scheduler.

    # Arguments
        schedule: a function that takes an epoch index as input
            (integer, indexed from 0) and returns a new
            learning rate as output (float).
    """

    def __init__(self, schedule):
        super(LearningRateScheduler, self).__init__()
        self.schedule = schedule

    def on_epoch_begin(self, epoch, logs=None):
        if not hasattr(self.model.optimizer, 'lr'):
            raise ValueError('Optimizer must have a "lr" attribute.')
        lr = self.schedule(epoch)
        if not isinstance(lr, (float, np.float32, np.float64)):
            raise ValueError('The output of the "schedule" function '
                             'should be float.')
        K.set_value(self.model.optimizer.lr, lr)


class TensorBoard(Callback):
    # pylint: disable=line-too-long
    """Tensorboard basic visualizations.

    This callback writes a log for TensorBoard, which allows
    you to visualize dynamic graphs of your training and test
    metrics, as well as activation histograms for the different
    layers in your model.

<<<<<<< HEAD
=======
    TensorBoard is a visualization tool provided with TensorFlow.

    If you have installed TensorFlow with pip, you should be able
    to launch TensorBoard from the command line:
    ```
    tensorboard --logdir=/full_path_to_your_logs
    ```
    You can find more information about TensorBoard
    [here](https://www.tensorflow.org/get_started/summaries_and_tensorboard).

>>>>>>> c8d35caa
    # Arguments
        log_dir: the path of the directory where to save the log
            files to be parsed by TensorBoard.
        histogram_freq: frequency (in epochs) at which to compute activation
            and weight histograms for the layers of the model. If set to 0,
            histograms won't be computed. Validation data (or split) must be
            specified for histogram visualizations.
        write_graph: whether to visualize the graph in TensorBoard.
            The log file can become quite large when
            write_graph is set to True.
        write_grads: whether to visualize gradient histograms in TensorBoard.
            `histogram_freq` must be greater than 0.
        batch_size: size of batch of inputs to feed to the network
            for histograms computation.
        write_images: whether to write model weights to visualize as
            image in TensorBoard.
        embeddings_freq: frequency (in epochs) at which selected embedding
            layers will be saved.
        embeddings_layer_names: a list of names of layers to keep eye on. If
            None or empty list all the embedding layer will be watched.
        embeddings_metadata: a dictionary which maps layer name to a file name
            in which metadata for this embedding layer is saved. See the
            [details](https://www.tensorflow.org/how_tos/embedding_viz/#metadata_optional)
            about metadata files format. In case if the same metadata file is
            used for all embedding layers, string can be passed.
    """
    # pylint: enable=line-too-long

    def __init__(self, log_dir='./logs',
                 histogram_freq=0,
                 batch_size=32,
                 write_graph=True,
                 write_grads=False,
                 write_images=False,
                 embeddings_freq=0,
                 embeddings_layer_names=None,
                 embeddings_metadata=None):
        super(TensorBoard, self).__init__()
        self.log_dir = log_dir
        self.histogram_freq = histogram_freq
        self.merged = None
        self.write_graph = write_graph
        self.write_grads = write_grads
        self.write_images = write_images
        self.embeddings_freq = embeddings_freq
        self.embeddings_layer_names = embeddings_layer_names
        self.embeddings_metadata = embeddings_metadata or {}
        self.batch_size = batch_size

    def set_model(self, model):
        self.model = model
        self.sess = K.get_session()
        if self.histogram_freq and self.merged is None:
            for layer in self.model.layers:

                for weight in layer.weights:
<<<<<<< HEAD
                    tf_summary.histogram(weight.name, weight)
                    if self.write_images:
                        w_img = array_ops.squeeze(weight)
                        shape = w_img.get_shape()
                        if len(shape) > 1 and shape[0] > shape[1]:
                            w_img = array_ops.transpose(w_img)
                        if len(shape) == 1:
                            w_img = array_ops.expand_dims(w_img, 0)
                        w_img = array_ops.expand_dims(array_ops.expand_dims(w_img, 0), -1)
                        tf_summary.image(weight.name, w_img)
=======
                    tf.summary.histogram(weight.name, weight)
                    if self.write_grads:
                        grads = model.optimizer.get_gradients(model.total_loss,
                                                              weight)
                        tf.summary.histogram('{}_grad'.format(weight.name), grads)
                    if self.write_images:
                        w_img = tf.squeeze(weight)
                        shape = K.int_shape(w_img)
                        if len(shape) == 2:  # dense layer kernel case
                            if shape[0] > shape[1]:
                                w_img = tf.transpose(w_img)
                                shape = K.int_shape(w_img)
                            w_img = tf.reshape(w_img, [1,
                                                       shape[0],
                                                       shape[1],
                                                       1])
                        elif len(shape) == 3:  # convnet case
                            if K.image_data_format() == 'channels_last':
                                # switch to channels_first to display
                                # every kernel as a separate image
                                w_img = tf.transpose(w_img, perm=[2, 0, 1])
                                shape = K.int_shape(w_img)
                            w_img = tf.reshape(w_img, [shape[0],
                                                       shape[1],
                                                       shape[2],
                                                       1])
                        elif len(shape) == 1:  # bias case
                            w_img = tf.reshape(w_img, [1,
                                                       shape[0],
                                                       1,
                                                       1])
                        else:
                            # not possible to handle 3D convnets etc.
                            continue

                        shape = K.int_shape(w_img)
                        assert len(shape) == 4 and shape[-1] in [1, 3, 4]
                        tf.summary.image(weight.name, w_img)
>>>>>>> c8d35caa

                if hasattr(layer, 'output'):
                    tf_summary.histogram('{}_out'.format(layer.name),
                                         layer.output)
        self.merged = tf_summary.merge_all()

        if self.write_graph:
            self.writer = tf_summary.FileWriter(self.log_dir,
                                                self.sess.graph)
        else:
            self.writer = tf_summary.FileWriter(self.log_dir)

        if self.embeddings_freq:
<<<<<<< HEAD
            self.saver = saver_lib.Saver()

=======
>>>>>>> c8d35caa
            embeddings_layer_names = self.embeddings_layer_names

            if not embeddings_layer_names:
                embeddings_layer_names = [layer.name for layer in self.model.layers
                                          if type(layer).__name__ == 'Embedding']

            embeddings = {layer.name: layer.weights[0]
                          for layer in self.model.layers
                          if layer.name in embeddings_layer_names}

            self.saver = tf.train.Saver(list(embeddings.values()))

            embeddings_metadata = {}

            if not isinstance(self.embeddings_metadata, str):
                embeddings_metadata = self.embeddings_metadata
            else:
                embeddings_metadata = {layer_name: self.embeddings_metadata
                                       for layer_name in embeddings.keys()}

            config = projector.ProjectorConfig()
            self.embeddings_ckpt_path = os.path.join(self.log_dir,
                                                     'keras_embedding.ckpt')

            for layer_name, tensor in embeddings.items():
                embedding = config.embeddings.add()
                embedding.tensor_name = tensor.name

                if layer_name in embeddings_metadata:
                    embedding.metadata_path = embeddings_metadata[layer_name]

            projector.visualize_embeddings(self.writer, config)

    def on_epoch_end(self, epoch, logs=None):
        logs = logs or {}

        if self.validation_data and self.histogram_freq:
            if epoch % self.histogram_freq == 0:

                val_data = self.validation_data
                tensors = (self.model.inputs +
                           self.model.targets +
                           self.model.sample_weights)

                if self.model.uses_learning_phase:
                    tensors += [K.learning_phase()]

                assert len(val_data) == len(tensors)
                val_size = val_data[0].shape[0]
                i = 0
                while i < val_size:
                    step = min(self.batch_size, val_size - i)
                    batch_val = []
                    batch_val.append(val_data[0][i:i + step])
                    batch_val.append(val_data[1][i:i + step])
                    batch_val.append(val_data[2][i:i + step])
                    if self.model.uses_learning_phase:
                        batch_val.append(val_data[3])
                    feed_dict = dict(zip(tensors, batch_val))
                    result = self.sess.run([self.merged], feed_dict=feed_dict)
                    summary_str = result[0]
                    self.writer.add_summary(summary_str, epoch)
                    i += self.batch_size

        if self.embeddings_freq and self.embeddings_ckpt_path:
            if epoch % self.embeddings_freq == 0:
                self.saver.save(self.sess,
                                self.embeddings_ckpt_path,
                                epoch)

        for name, value in logs.items():
            if name in ['batch', 'size']:
                continue
            summary = tf_summary.Summary()
            summary_value = summary.value.add()
            summary_value.simple_value = value.item()
            summary_value.tag = name
            self.writer.add_summary(summary, epoch)
        self.writer.flush()

    def on_train_end(self, _):
        self.writer.close()


class ReduceLROnPlateau(Callback):
    """Reduce learning rate when a metric has stopped improving.

    Models often benefit from reducing the learning rate by a factor
    of 2-10 once learning stagnates. This callback monitors a
    quantity and if no improvement is seen for a 'patience' number
    of epochs, the learning rate is reduced.

    # Example
        ```python
        reduce_lr = ReduceLROnPlateau(monitor='val_loss', factor=0.2,
                                      patience=5, min_lr=0.001)
        model.fit(X_train, Y_train, callbacks=[reduce_lr])
        ```

    # Arguments
        monitor: quantity to be monitored.
        factor: factor by which the learning rate will
            be reduced. new_lr = lr * factor
        patience: number of epochs with no improvement
            after which learning rate will be reduced.
        verbose: int. 0: quiet, 1: update messages.
        mode: one of {auto, min, max}. In `min` mode,
            lr will be reduced when the quantity
            monitored has stopped decreasing; in `max`
            mode it will be reduced when the quantity
            monitored has stopped increasing; in `auto`
            mode, the direction is automatically inferred
            from the name of the monitored quantity.
        epsilon: threshold for measuring the new optimum,
            to only focus on significant changes.
        cooldown: number of epochs to wait before resuming
            normal operation after lr has been reduced.
        min_lr: lower bound on the learning rate.
    """

    def __init__(self, monitor='val_loss', factor=0.1, patience=10,
                 verbose=0, mode='auto', epsilon=1e-4, cooldown=0, min_lr=0):
        super(ReduceLROnPlateau, self).__init__()

        self.monitor = monitor
        if factor >= 1.0:
            raise ValueError('ReduceLROnPlateau '
                             'does not support a factor >= 1.0.')
        self.factor = factor
        self.min_lr = min_lr
        self.epsilon = epsilon
        self.patience = patience
        self.verbose = verbose
        self.cooldown = cooldown
        self.cooldown_counter = 0  # Cooldown counter.
        self.wait = 0
        self.best = 0
        self.mode = mode
        self.monitor_op = None
        self._reset()

    def _reset(self):
        """Resets wait counter and cooldown counter.
        """
        if self.mode not in ['auto', 'min', 'max']:
            warnings.warn('Learning Rate Plateau Reducing mode %s is unknown, '
                          'fallback to auto mode.' % (self.mode),
                          RuntimeWarning)
            self.mode = 'auto'
        if (self.mode == 'min' or
           (self.mode == 'auto' and 'acc' not in self.monitor)):
            self.monitor_op = lambda a, b: np.less(a, b - self.epsilon)
            self.best = np.Inf
        else:
            self.monitor_op = lambda a, b: np.greater(a, b + self.epsilon)
            self.best = -np.Inf
        self.cooldown_counter = 0
        self.wait = 0
        self.lr_epsilon = self.min_lr * 1e-4

    def on_train_begin(self, logs=None):
        self._reset()

    def on_epoch_end(self, epoch, logs=None):
        logs = logs or {}
        logs['lr'] = K.get_value(self.model.optimizer.lr)
        current = logs.get(self.monitor)
        if current is None:
            warnings.warn('Learning Rate Plateau Reducing requires %s available!' %
                          self.monitor, RuntimeWarning)
        else:
            if self.in_cooldown():
                self.cooldown_counter -= 1
                self.wait = 0

            if self.monitor_op(current, self.best):
                self.best = current
                self.wait = 0
            elif not self.in_cooldown():
                if self.wait >= self.patience:
                    old_lr = float(K.get_value(self.model.optimizer.lr))
                    if old_lr > self.min_lr + self.lr_epsilon:
                        new_lr = old_lr * self.factor
                        new_lr = max(new_lr, self.min_lr)
                        K.set_value(self.model.optimizer.lr, new_lr)
                        if self.verbose > 0:
                            print('\nEpoch %05d: reducing learning rate to %s.' % (epoch, new_lr))
                        self.cooldown_counter = self.cooldown
                        self.wait = 0
                self.wait += 1

    def in_cooldown(self):
        return self.cooldown_counter > 0


class CSVLogger(Callback):
    """Callback that streams epoch results to a csv file.

    Supports all values that can be represented as a string,
    including 1D iterables such as np.ndarray.

    # Example
        ```python
        csv_logger = CSVLogger('training.log')
        model.fit(X_train, Y_train, callbacks=[csv_logger])
        ```

    # Arguments
        filename: filename of the csv file, e.g. 'run/log.csv'.
        separator: string used to separate elements in the csv file.
        append: True: append if file exists (useful for continuing
            training). False: overwrite existing file,
    """

    def __init__(self, filename, separator=',', append=False):
        self.sep = separator
        self.filename = filename
        self.append = append
        self.writer = None
        self.keys = None
        self.append_header = True
        self.file_flags = 'b' if six.PY2 and os.name == 'nt' else ''
        super(CSVLogger, self).__init__()

    def on_train_begin(self, logs=None):
        if self.append:
            if os.path.exists(self.filename):
                with open(self.filename, 'r' + self.file_flags) as f:
                    self.append_header = not bool(len(f.readline()))
            self.csv_file = open(self.filename, 'a' + self.file_flags)
        else:
            self.csv_file = open(self.filename, 'w' + self.file_flags)

    def on_epoch_end(self, epoch, logs=None):
        logs = logs or {}

        def handle_value(k):
            is_zero_dim_ndarray = isinstance(k, np.ndarray) and k.ndim == 0
            if isinstance(k, six.string_types):
                return k
            elif isinstance(k, Iterable) and not is_zero_dim_ndarray:
                return '"[%s]"' % (', '.join(map(str, k)))
            else:
                return k

        if not self.writer:
            self.keys = sorted(logs.keys())

            class CustomDialect(csv.excel):
                delimiter = self.sep

            self.writer = csv.DictWriter(self.csv_file,
                                         fieldnames=['epoch'] + self.keys, dialect=CustomDialect)
            if self.append_header:
                self.writer.writeheader()

        row_dict = OrderedDict({'epoch': epoch})
        row_dict.update((key, handle_value(logs[key])) for key in self.keys)
        self.writer.writerow(row_dict)
        self.csv_file.flush()

    def on_train_end(self, logs=None):
        self.csv_file.close()
        self.writer = None


class LambdaCallback(Callback):
    """Callback for creating simple, custom callbacks on-the-fly.

    This callback is constructed with anonymous functions that will be called
    at the appropriate time. Note that the callbacks expects positional
    arguments, as:

     - `on_epoch_begin` and `on_epoch_end` expect two positional arguments:
        `epoch`, `logs`
     - `on_batch_begin` and `on_batch_end` expect two positional arguments:
        `batch`, `logs`
     - `on_train_begin` and `on_train_end` expect one positional argument:
        `logs`

    # Arguments
        on_epoch_begin: called at the beginning of every epoch.
        on_epoch_end: called at the end of every epoch.
        on_batch_begin: called at the beginning of every batch.
        on_batch_end: called at the end of every batch.
        on_train_begin: called at the beginning of model training.
        on_train_end: called at the end of model training.

    # Example
        ```python
        # Print the batch number at the beginning of every batch.
        batch_print_callback = LambdaCallback(
            on_batch_begin=lambda batch,logs: print(batch))

        # Plot the loss after every epoch.
        import numpy as np
        import matplotlib.pyplot as plt
        plot_loss_callback = LambdaCallback(
            on_epoch_end=lambda epoch, logs: plt.plot(np.arange(epoch),
                                                      logs['loss']))

        # Terminate some processes after having finished model training.
        processes = ...
        cleanup_callback = LambdaCallback(
            on_train_end=lambda logs: [
                p.terminate() for p in processes if p.is_alive()])

        model.fit(...,
                  callbacks=[batch_print_callback,
                             plot_loss_callback,
                             cleanup_callback])
        ```
    """

    def __init__(self,
                 on_epoch_begin=None,
                 on_epoch_end=None,
                 on_batch_begin=None,
                 on_batch_end=None,
                 on_train_begin=None,
                 on_train_end=None,
                 **kwargs):
        super(LambdaCallback, self).__init__()
        self.__dict__.update(kwargs)
        if on_epoch_begin is not None:
            self.on_epoch_begin = on_epoch_begin
        else:
            self.on_epoch_begin = lambda epoch, logs: None
        if on_epoch_end is not None:
            self.on_epoch_end = on_epoch_end
        else:
            self.on_epoch_end = lambda epoch, logs: None
        if on_batch_begin is not None:
            self.on_batch_begin = on_batch_begin
        else:
            self.on_batch_begin = lambda batch, logs: None
        if on_batch_end is not None:
            self.on_batch_end = on_batch_end
        else:
            self.on_batch_end = lambda batch, logs: None
        if on_train_begin is not None:
            self.on_train_begin = on_train_begin
        else:
            self.on_train_begin = lambda logs: None
        if on_train_end is not None:
            self.on_train_end = on_train_end
        else:
            self.on_train_end = lambda logs: None<|MERGE_RESOLUTION|>--- conflicted
+++ resolved
@@ -8,13 +8,7 @@
 from collections import Iterable
 from collections import OrderedDict
 import csv
-<<<<<<< HEAD
-=======
 import six
-
-import numpy as np
-import time
->>>>>>> c8d35caa
 import json
 import os
 import time
@@ -598,8 +592,6 @@
     metrics, as well as activation histograms for the different
     layers in your model.
 
-<<<<<<< HEAD
-=======
     TensorBoard is a visualization tool provided with TensorFlow.
 
     If you have installed TensorFlow with pip, you should be able
@@ -610,7 +602,6 @@
     You can find more information about TensorBoard
     [here](https://www.tensorflow.org/get_started/summaries_and_tensorboard).
 
->>>>>>> c8d35caa
     # Arguments
         log_dir: the path of the directory where to save the log
             files to be parsed by TensorBoard.
@@ -665,59 +656,41 @@
         self.sess = K.get_session()
         if self.histogram_freq and self.merged is None:
             for layer in self.model.layers:
-
                 for weight in layer.weights:
-<<<<<<< HEAD
                     tf_summary.histogram(weight.name, weight)
-                    if self.write_images:
-                        w_img = array_ops.squeeze(weight)
-                        shape = w_img.get_shape()
-                        if len(shape) > 1 and shape[0] > shape[1]:
-                            w_img = array_ops.transpose(w_img)
-                        if len(shape) == 1:
-                            w_img = array_ops.expand_dims(w_img, 0)
-                        w_img = array_ops.expand_dims(array_ops.expand_dims(w_img, 0), -1)
-                        tf_summary.image(weight.name, w_img)
-=======
-                    tf.summary.histogram(weight.name, weight)
                     if self.write_grads:
                         grads = model.optimizer.get_gradients(model.total_loss,
                                                               weight)
-                        tf.summary.histogram('{}_grad'.format(weight.name), grads)
+                        tf_summary.histogram('{}_grad'.format(weight.name), grads)
                     if self.write_images:
-                        w_img = tf.squeeze(weight)
+                        w_img = array_ops.squeeze(weight)
                         shape = K.int_shape(w_img)
                         if len(shape) == 2:  # dense layer kernel case
                             if shape[0] > shape[1]:
-                                w_img = tf.transpose(w_img)
+                                w_img = array_ops.transpose(w_img)
                                 shape = K.int_shape(w_img)
-                            w_img = tf.reshape(w_img, [1,
-                                                       shape[0],
-                                                       shape[1],
-                                                       1])
+                            w_img = array_ops.reshape(w_img, [1,
+                                                      shape[0],
+                                                      shape[1],
+                                                      1])
                         elif len(shape) == 3:  # convnet case
                             if K.image_data_format() == 'channels_last':
                                 # switch to channels_first to display
                                 # every kernel as a separate image
-                                w_img = tf.transpose(w_img, perm=[2, 0, 1])
+                                w_img = array_ops.transpose(w_img, perm=[2, 0, 1])
                                 shape = K.int_shape(w_img)
-                            w_img = tf.reshape(w_img, [shape[0],
-                                                       shape[1],
-                                                       shape[2],
-                                                       1])
+                            w_img = array_ops.reshape(
+                                w_img, [shape[0], shape[1], shape[2], 1])
                         elif len(shape) == 1:  # bias case
-                            w_img = tf.reshape(w_img, [1,
-                                                       shape[0],
-                                                       1,
-                                                       1])
+                            w_img = array_ops.reshape(
+                                w_img, [1, shape[0], 1, 1])
                         else:
                             # not possible to handle 3D convnets etc.
                             continue
 
                         shape = K.int_shape(w_img)
                         assert len(shape) == 4 and shape[-1] in [1, 3, 4]
-                        tf.summary.image(weight.name, w_img)
->>>>>>> c8d35caa
+                        tf_summary.image(weight.name, w_img)
 
                 if hasattr(layer, 'output'):
                     tf_summary.histogram('{}_out'.format(layer.name),
@@ -731,11 +704,6 @@
             self.writer = tf_summary.FileWriter(self.log_dir)
 
         if self.embeddings_freq:
-<<<<<<< HEAD
-            self.saver = saver_lib.Saver()
-
-=======
->>>>>>> c8d35caa
             embeddings_layer_names = self.embeddings_layer_names
 
             if not embeddings_layer_names:
@@ -746,7 +714,7 @@
                           for layer in self.model.layers
                           if layer.name in embeddings_layer_names}
 
-            self.saver = tf.train.Saver(list(embeddings.values()))
+            self.saver = saver_lib.Saver(list(embeddings.values()))
 
             embeddings_metadata = {}
 
