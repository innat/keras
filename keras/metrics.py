--- conflicted
+++ resolved
@@ -351,7 +351,6 @@
             mean_squared_error, name, dtype=dtype)
 
 
-<<<<<<< HEAD
 class Hinge(MeanMetricWrapper):
     """Computes the hinge metric between `y_true` and `y_pred`.
 
@@ -437,8 +436,6 @@
             categorical_hinge, name, dtype=dtype)
 
 
-def binary_accuracy(y_true, y_pred):
-=======
 class Accuracy(MeanMetricWrapper):
     """Calculates how often predictions matches labels.
 
@@ -632,7 +629,6 @@
     if threshold != 0.5:
         threshold = K.cast(threshold, y_pred.dtype)
         y_pred = K.cast(y_pred > threshold, y_pred.dtype)
->>>>>>> 969db5ad
     return K.mean(K.equal(y_true, K.round(y_pred)), axis=-1)
 
 
